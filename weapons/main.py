import cv2
from libs.core import CoreDetector
from libs.utils import get_gpu_device


GLOBAL_RESOLUTION = (640, 640)
THRESHOLD = 0.3
DEVICE = get_gpu_device()
# VIDEO_SOURCE = "./video_prueba_1.mp4"
VIDEO_SOURCE = 0

# Modelo de detección
# best_11n.pt es el modelo de detección  mas pequeño (n de nano)
# best_11s.pt es el modelo de detección mas grande (s de small)

detector = CoreDetector(
<<<<<<< HEAD
    model_path="/home/stanley/Desktop/2024/lucam/deepface-fastapi-server/weapons/weights_weapons_v1.pt"
=======
    model_path="./weights_weapons_1.pt",
    # rfdetr_model_path="./weights_weapons_12_may.pt"
>>>>>>> 472786e2
)



def parse_weapon_detections(detections, image_identifier, dt_type: str):
    
    if dt_type == "yolo":
        results = {"image_path_or_identifier": image_identifier, "objects": [], "error": None}
        for i, (xyxy, conf, class_id, class_name) in enumerate(zip(detections.xyxy, detections.confidence, detections.class_id, detections.data.get("class_name", []))):
            x1, y1, x2, y2 = xyxy
        w = x2 - x1
        h = y2 - y1
        results["objects"].append({
            "object_index": i,
                "bounding_box": {"x": int(x1), "y": int(y1), "w": int(w), "h": int(h)},
                "confidence": float(conf),
                "class_id": int(class_id) if class_id is not None else None,
                "class_name": class_name if class_name else None
            })
    elif dt_type == "rfdetr":
        results = {"image_path_or_identifier": image_identifier, "objects": [], "error": None}

        if not (hasattr(detections, 'xyxy') and \
                hasattr(detections, 'confidence') and \
                hasattr(detections, 'class_id')):
            error_message = (f"RFDETR detections are not in the expected 'Detections' object format "
                             f"(missing one of: xyxy, confidence, class_id). Got type: {type(detections)}. No objects processed.")
            results["error"] = error_message
            print(f"Error: {error_message} - Detections content: {str(detections)[:200]}")
            return results

        if not hasattr(detections.xyxy, '__len__') or len(detections.xyxy) == 0:
            return results

        num_detections = len(detections.xyxy)
        
        class_names_list = [None] * num_detections
        if hasattr(detections, 'data') and isinstance(detections.data, dict) and "class_name" in detections.data:
            retrieved_class_names = detections.data["class_name"]
            valid_class_names_found = False
            if isinstance(retrieved_class_names, list) and len(retrieved_class_names) == num_detections:
                class_names_list = retrieved_class_names
                valid_class_names_found = True
            elif hasattr(retrieved_class_names, 'shape') and hasattr(retrieved_class_names, 'tolist') and \
                 len(retrieved_class_names.shape) == 1 and retrieved_class_names.shape[0] == num_detections:
                class_names_list = retrieved_class_names.tolist() # Convert NumPy array to list
                valid_class_names_found = True
            
            if not valid_class_names_found:
                actual_type_str = str(type(retrieved_class_names))
                actual_len_shape_str = 'N/A'
                if hasattr(retrieved_class_names, 'shape'): # Primarily for NumPy arrays
                    actual_len_shape_str = f"shape {retrieved_class_names.shape}"
                elif hasattr(retrieved_class_names, '__len__'): # For lists and other sequences
                    try: actual_len_shape_str = f"length {len(retrieved_class_names)}"
                    except TypeError: pass

                print(f"Warning: For RFDETR, 'detections.data[\"class_name\"]' was present but not a compatible list or NumPy array of length {num_detections}. "
                      f"Actual type: {actual_type_str}, Actual_len/shape: {actual_len_shape_str}. Using None for class names.")
        
        for i, (xyxy_val, conf_val, class_id_val, c_name) in enumerate(zip(detections.xyxy, detections.confidence, detections.class_id, class_names_list)):
            try:
                valid_xyxy = False
                if isinstance(xyxy_val, (list, tuple)) and len(xyxy_val) == 4:
                    valid_xyxy = True
                elif hasattr(xyxy_val, 'shape') and hasattr(xyxy_val, 'tolist'): # Check for NumPy-like array
                    if len(xyxy_val.shape) == 1 and xyxy_val.shape[0] == 4:
                        valid_xyxy = True
                
                if not valid_xyxy:
                    type_str = str(type(xyxy_val))
                    shape_str = str(xyxy_val.shape) if hasattr(xyxy_val, 'shape') else "N/A"
                    val_str = str(xyxy_val)[:100]
                    print(f"Warning: RFDETR detection item {i} has invalid 'xyxy' format. Expected list/tuple of 4, or NumPy-like array of shape (4,). "
                          f"Got Type: {type_str}, Shape: {shape_str}, Value: {val_str}. Skipping.")
                    continue
                
                x1_f, y1_f, x2_f, y2_f = map(float, xyxy_val)
                w_f = x2_f - x1_f
                h_f = y2_f - y1_f
                
                results["objects"].append({
                    "object_index": i,
                    "bounding_box": {"x": int(x1_f), "y": int(y1_f), "w": int(w_f), "h": int(h_f)},
                    "confidence": float(conf_val),
                    "class_id": int(class_id_val) if class_id_val is not None else None,
                    "class_name": c_name
                })
            except (TypeError, ValueError) as e:
                print(f"Warning: Error processing RFDETR detection item {i} (xyxy: {str(xyxy_val)[:50]}, conf: {conf_val}, id: {class_id_val}). Error: {e}. Skipping.")
                continue
    return results


# Función principal
def main():

    # Continuar con el procesamiento del video
    video = cv2.VideoCapture(VIDEO_SOURCE)
    
    # Verificar si la cámara se abrió correctamente
    if not video.isOpened():
        print("Error: No se pudo abrir la cámara o el video.")
        exit()
    
    # Configurar la resolución del video
    video.set(cv2.CAP_PROP_FRAME_WIDTH, GLOBAL_RESOLUTION[0])
    video.set(cv2.CAP_PROP_FRAME_HEIGHT, GLOBAL_RESOLUTION[1])
    
    print("Video inicializado correctamente")
    
    while True:
        ret, frame = video.read()
        if not ret:
            print("Error: No se pudo leer el frame.")
            # Reiniciar el video cuando llegue al final
            video.set(cv2.CAP_PROP_POS_FRAMES, 0)
            continue
            
        print(f"DEVICE: {get_gpu_device()}")

        # Redimensionar el frame a GLOBAL_RESOLUTION
        frame = cv2.resize(frame, GLOBAL_RESOLUTION)
        
        annotated_frame, detections = detector.process_frame(frame, confidence_threshold=THRESHOLD, device=DEVICE)
        results = parse_weapon_detections(detections, VIDEO_SOURCE, "rfdetr")
        print("RESULTS", results)

        # Mostrar el resultado final
        # cv2.imshow('Zonas y ROI', frame_with_overlays) # No longer needed
        cv2.imshow('Deteccion YOLO con Zonas', annotated_frame)

        # Presionar 'q' para salir
        if cv2.waitKey(1) & 0xFF == ord('q'):
            break
    
    # Liberar recursos
    video.release()
    cv2.destroyAllWindows()
    
# Ejecutar el programa
if __name__ == "__main__":
    main()<|MERGE_RESOLUTION|>--- conflicted
+++ resolved
@@ -14,12 +14,8 @@
 # best_11s.pt es el modelo de detección mas grande (s de small)
 
 detector = CoreDetector(
-<<<<<<< HEAD
-    model_path="/home/stanley/Desktop/2024/lucam/deepface-fastapi-server/weapons/weights_weapons_v1.pt"
-=======
     model_path="./weights_weapons_1.pt",
     # rfdetr_model_path="./weights_weapons_12_may.pt"
->>>>>>> 472786e2
 )
 
 
